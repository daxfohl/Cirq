# Copyright 2018 The Cirq Developers
#
# Licensed under the Apache License, Version 2.0 (the "License");
# you may not use this file except in compliance with the License.
# You may obtain a copy of the License at
#
#     https://www.apache.org/licenses/LICENSE-2.0
#
# Unless required by applicable law or agreed to in writing, software
# distributed under the License is distributed on an "AS IS" BASIS,
# WITHOUT WARRANTIES OR CONDITIONS OF ANY KIND, either express or implied.
# See the License for the specific language governing permissions and
# limitations under the License.

"""Basic types defining qubits, gates, and operations."""

from __future__ import annotations

import abc
import functools
<<<<<<< HEAD
from functools import cached_property
=======
from collections.abc import Callable, Collection, Hashable, Iterable, Mapping, Sequence, Set
>>>>>>> ad37bb7c
from types import NotImplementedType
from typing import Any, cast, overload, TYPE_CHECKING

import numpy as np

from cirq import protocols, value
from cirq._compat import __cirq_debug__, _method_cache_name, cached_method
from cirq._import import LazyLoader

# Lazy imports to break circular dependencies.
ops = LazyLoader("ops", globals(), "cirq.ops")
line_qubit = LazyLoader("line_qubit", globals(), "cirq.devices.line_qubit")


if TYPE_CHECKING:
    import sympy

    import cirq
    from cirq.ops import control_values as cv


class Qid(metaclass=abc.ABCMeta):
    """Identifies a quantum object such as a qubit, qudit, resonator, etc.

    Child classes represent specific types of objects, such as a qubit at a
    particular location on a chip or a qubit with a particular name.

    The main criteria that a custom qid must satisfy is *comparability*. Child
    classes meet this criteria by implementing the `_comparison_key` method. For
    example, `cirq.LineQubit`'s `_comparison_key` method returns `self.x`. This
    ensures that line qubits with the same `x` are equal, and that line qubits
    will be sorted ascending by `x`. `Qid` implements all equality,
    comparison, and hashing methods via `_comparison_key`.
    """

    @abc.abstractmethod
    def _comparison_key(self) -> Any:
        """Returns a value used to sort and compare this qubit with others.

        By default, qubits of differing type are sorted ascending according to
        their type name. Qubits of the same type are then sorted using their
        comparison key.
        """

    @property
    @abc.abstractmethod
    def dimension(self) -> int:
        """Returns the dimension or the number of quantum levels this qid has.
        E.g. 2 for a qubit, 3 for a qutrit, etc.
        """

    @staticmethod
    def validate_dimension(dimension: int) -> None:
        """Raises an exception if `dimension` is not positive.

        Raises:
            ValueError: `dimension` is not positive.
        """
        if dimension < 1:
            raise ValueError(
                f'Wrong qid dimension. Expected a positive integer but got {dimension}.'
            )

    def with_dimension(self, dimension: int) -> Qid:
        """Returns a new qid with a different dimension.

        Child classes can override.  Wraps the qubit object by default.

        Args:
            dimension: The new dimension or number of levels.
        """
        if dimension == self.dimension:
            return self
        return _QubitAsQid(self, dimension=dimension)

    def _cmp_tuple(self):
        return (type(self).__name__, repr(type(self)), self._comparison_key(), self.dimension)

    @cached_method
    def __hash__(self) -> int:
        return hash((Qid, self._comparison_key()))

    def __getstate__(self) -> dict[str, Any]:
        # clear cached hash value when pickling, see #6674
        state = self.__dict__
        hash_attr = _method_cache_name(self.__hash__)
        if hash_attr in state:
            state = state.copy()
            del state[hash_attr]
        return state

    def __eq__(self, other):
        if not isinstance(other, Qid):
            return NotImplemented
        return self._cmp_tuple() == other._cmp_tuple()

    def __ne__(self, other):
        if not isinstance(other, Qid):
            return NotImplemented
        return self._cmp_tuple() != other._cmp_tuple()

    def __lt__(self, other):
        if not isinstance(other, Qid):
            return NotImplemented
        return self._cmp_tuple() < other._cmp_tuple()

    def __gt__(self, other):
        if not isinstance(other, Qid):
            return NotImplemented
        return self._cmp_tuple() > other._cmp_tuple()

    def __le__(self, other):
        if not isinstance(other, Qid):
            return NotImplemented
        return self._cmp_tuple() <= other._cmp_tuple()

    def __ge__(self, other):
        if not isinstance(other, Qid):
            return NotImplemented
        return self._cmp_tuple() >= other._cmp_tuple()

    def _circuit_diagram_info_(self, args: cirq.CircuitDiagramInfoArgs) -> cirq.CircuitDiagramInfo:
        """Circuit symbol for qids defaults to the string representation."""
        return protocols.CircuitDiagramInfo(wire_symbols=(str(self),))


@functools.total_ordering
class _QubitAsQid(Qid):
    def __init__(self, qubit: Qid, dimension: int):
        self._qubit = qubit
        self._dimension = dimension
        self.validate_dimension(dimension)

    @property
    def qubit(self) -> Qid:
        return self._qubit

    @property
    def dimension(self) -> int:
        return self._dimension

    def with_dimension(self, dimension: int) -> Qid:
        """Returns a copy with a different dimension or number of levels."""
        return self.qubit.with_dimension(dimension)

    def _comparison_key(self) -> Any:
        # Don't include self._qubit.dimension
        return self._qubit._cmp_tuple()[:-1]

    def __repr__(self) -> str:
        return f'{self.qubit!r}.with_dimension({self.dimension})'

    def __str__(self) -> str:
        return f'{self.qubit!s} (d={self.dimension})'

    def _json_dict_(self) -> dict[str, Any]:
        return protocols.obj_to_dict_helper(self, ['qubit', 'dimension'])


class Gate(metaclass=value.ABCMetaImplementAnyOneOf):
    """An operation type that can be applied to a collection of qubits.

    Gates can be applied to qubits by calling their on() method with
    the qubits to be applied to supplied, or, alternatively, by simply
    calling the gate on the qubits.  In other words calling MyGate.on(q1, q2)
    to create an Operation on q1 and q2 is equivalent to MyGate(q1,q2).

    Gates operate on a certain number of qubits. All implementations of gate
    must implement a method to declare the number of qubits (if a gate acting
    on qubits) or the qid shape (if acting on qudits).  In general, this means
    that a Gate subclass should implement only `_qid_shape_` if it can act on
    qudits, otherwise it should define only `_num_qubits_`.

    Linear combinations of gates can be created by adding gates together and
    multiplying them by scalars.
    """

    def validate_args(self, qubits: Sequence[cirq.Qid]) -> None:
        """Checks if this gate can be applied to the given qubits.

        By default checks that:
        - inputs are of type `Qid`
        - len(qubits) == num_qubits()
        - qubit_i.dimension == qid_shape[i] for all qubits

        Child classes can override.  The child implementation should call
        `super().validate_args(qubits)` then do custom checks.

        Args:
            qubits: The sequence of qubits to potentially apply the gate to.

        Raises:
            ValueError: The gate can't be applied to the qubits.
        """
        if __cirq_debug__.get():
            _validate_qid_shape(self, qubits)

    def on(self, *qubits: Qid) -> cirq.Operation:
        """Returns an application of this gate to the given qubits.

        Args:
            *qubits: The collection of qubits to potentially apply the gate to.

        Returns: a `cirq.Operation` which is this gate applied to the given
            qubits.
        """
        return ops.gate_operation.GateOperation(self, qubits)

    def on_each(self, *targets: Qid | Iterable[Any]) -> list[cirq.Operation]:
        """Returns a list of operations applying the gate to all targets.

        Args:
            *targets: The qubits to apply this gate to. For single-qubit gates
                this can be provided as varargs or a combination of nested
                iterables. For multi-qubit gates this must be provided as an
                `Iterable[Sequence[Qid]]`, where each sequence has `num_qubits`
                qubits.

        Returns:
            Operations applying this gate to the target qubits.

        Raises:
            ValueError: If targets are not instances of Qid or Iterable[Qid].
                If the gate qubit number is incompatible.
            TypeError: If a single target is supplied and it is not iterable.
        """
        operations: list[cirq.Operation] = []
        if self._num_qubits_() > 1:
            iterator: Iterable = targets
            if len(targets) == 1:
                if not isinstance(targets[0], Iterable):
                    raise TypeError(f'{targets[0]} object is not iterable.')
                t0 = list(targets[0])
                iterator = [t0] if t0 and isinstance(t0[0], Qid) else t0
            if __cirq_debug__.get():
                for target in iterator:
                    if not isinstance(target, Sequence):
                        raise ValueError(
                            f'Inputs to multi-qubit gates must be Sequence[Qid].'
                            f' Type: {type(target)}'
                        )
                    if not all(isinstance(x, Qid) for x in target):
                        raise ValueError(f'All values in sequence should be Qids, but got {target}')
                    if len(target) != self._num_qubits_():
                        raise ValueError(f'Expected {self._num_qubits_()} qubits, got {target}')
                    operations.append(self.on(*target))
            else:
                operations = [self.on(*target) for target in iterator]
            return operations

        if not __cirq_debug__.get():
            return [
                op
                for q in targets
                for op in (
                    self.on_each(*q)
                    if isinstance(q, Iterable) and not isinstance(q, str)
                    else [self.on(cast('cirq.Qid', q))]
                )
            ]

        for target in targets:
            if isinstance(target, Qid):
                operations.append(self.on(target))
            elif isinstance(target, Iterable) and not isinstance(target, str):
                operations.extend(self.on_each(*target))
            else:
                raise ValueError(
                    f'Gate was called with type different than Qid. Type: {type(target)}'
                )
        return operations

    def wrap_in_linear_combination(
        self, coefficient: cirq.TParamValComplex = 1
    ) -> cirq.LinearCombinationOfGates:
        """Returns a LinearCombinationOfGates with this gate.

        Args:
            coefficient: number coefficient to use in the resulting
                `cirq.LinearCombinationOfGates` object.

        Returns:
            `cirq.LinearCombinationOfGates` containing self with a
                coefficient of `coefficient`.
        """
        return ops.linear_combinations.LinearCombinationOfGates({self: coefficient})

    def __add__(self, other: Gate | cirq.LinearCombinationOfGates) -> cirq.LinearCombinationOfGates:
        if isinstance(other, Gate):
            return self.wrap_in_linear_combination() + other.wrap_in_linear_combination()
        return self.wrap_in_linear_combination() + other

    def __sub__(self, other: Gate | cirq.LinearCombinationOfGates) -> cirq.LinearCombinationOfGates:
        if isinstance(other, Gate):
            return self.wrap_in_linear_combination() - other.wrap_in_linear_combination()
        return self.wrap_in_linear_combination() - other

    def __neg__(self) -> cirq.LinearCombinationOfGates:
        return self.wrap_in_linear_combination(coefficient=-1)

    def __mul__(self, other: complex) -> cirq.LinearCombinationOfGates:
        return self.wrap_in_linear_combination(coefficient=other)

    def __rmul__(self, other: complex) -> cirq.LinearCombinationOfGates:
        return self.wrap_in_linear_combination(coefficient=other)

    def __truediv__(self, other: complex) -> cirq.LinearCombinationOfGates:
        return self.wrap_in_linear_combination(coefficient=1 / other)

    def __pow__(self, power):
        if power == 1:
            return self

        if power == -1:
            decomposed = protocols.decompose_once_with_qubits(
                self, qubits=line_qubit.LineQid.for_gate(self), default=None
            )
            if decomposed is None:
                return NotImplemented

            inverse_decomposed = protocols.inverse(decomposed, None)
            if inverse_decomposed is None:
                return NotImplemented

            return _InverseCompositeGate(self)

        return NotImplemented

    def __call__(self, *qubits: Qid, **kwargs):
        return self.on(*qubits)

    def with_probability(self, probability: cirq.TParamVal) -> cirq.Gate:
        """Creates a probabilistic channel with this gate.

        Args:
            probability: floating point value between 0 and 1, giving the
                probability this gate is applied.

        Returns:
            `cirq.RandomGateChannel` that applies `self` with probability
                `probability` and the identity with probability `1-p`.
        """
        if probability == 1:
            return self
        return ops.random_gate_channel.RandomGateChannel(sub_gate=self, probability=probability)

    def controlled(
        self,
        num_controls: int | None = None,
        control_values: cv.AbstractControlValues | Sequence[int | Collection[int]] | None = None,
        control_qid_shape: tuple[int, ...] | None = None,
    ) -> Gate:
        """Returns a controlled version of this gate. If no arguments are
        specified, defaults to a single qubit control.

        Args:
            num_controls: Total number of control qubits.
            control_values: Which control computational basis state to apply the
                sub gate.  A sequence of length `num_controls` where each
                entry is an integer (or set of integers) corresponding to the
                computational basis state (or set of possible values) where that
                control is enabled.  When all controls are enabled, the sub gate is
                applied.  If unspecified, control values default to 1.
            control_qid_shape: The qid shape of the controls.  A tuple of the
                expected dimension of each control qid.  Defaults to
                `(2,) * num_controls`.  Specify this argument when using qudits.

        Returns:
            A `cirq.Gate` representing `self` controlled by the given control values
                and qubits. This is a `cirq.ControlledGate` in the base
                implementation, but subclasses may return a different gate type.
        """

        if num_controls == 0:
            return self
        return ops.controlled_gate.ControlledGate(
            self,
            num_controls=num_controls,
            control_values=control_values,
            control_qid_shape=control_qid_shape,
        )

    # num_qubits, _num_qubits_, and _qid_shape_ are implemented with alternative
    # to keep backwards compatibility with versions of cirq where num_qubits
    # is an abstract method.
    def _backwards_compatibility_num_qubits(self) -> int:
        return protocols.num_qubits(self)

    def _has_stabilizer_effect_(self) -> bool | None:
        return NotImplemented

    @value.alternative(requires='_num_qubits_', implementation=_backwards_compatibility_num_qubits)
    def num_qubits(self) -> int:
        """The number of qubits this gate acts on."""
        raise NotImplementedError

    def _num_qubits_from_shape(self) -> int:
        shape = self._qid_shape_()
        if shape is NotImplemented:
            return NotImplemented
        return len(shape)

    def _num_qubits_proto_from_num_qubits(self) -> int:
        return self.num_qubits()

    @value.alternative(requires='num_qubits', implementation=_num_qubits_proto_from_num_qubits)
    @value.alternative(requires='_qid_shape_', implementation=_num_qubits_from_shape)
    def _num_qubits_(self) -> int:
        """The number of qubits this gate acts on."""
        raise NotImplementedError

    def _default_shape_from_num_qubits(self) -> tuple[int, ...]:
        num_qubits = self._num_qubits_()
        if num_qubits is NotImplemented:
            return NotImplemented
        return (2,) * num_qubits

    @value.alternative(requires='_num_qubits_', implementation=_default_shape_from_num_qubits)
    def _qid_shape_(self) -> tuple[int, ...]:
        """Returns a tuple containing the number of quantum levels of each qid
        the gate acts on.  E.g. (2, 2, 2) for the three-qubit CCZ gate and
        (3, 3) for a 2-qutrit ternary gate.
        """
        raise NotImplementedError

    @cached_property
    def measurement_keys(self) -> frozenset[cirq.MeasurementKey]:
        return protocols.measurement_key_objs(self, _skip_property_check=True)

    def _equal_up_to_global_phase_(
        self, other: Any, atol: float = 1e-8
    ) -> NotImplementedType | bool:
        """Default fallback for gates that do not implement this protocol."""
        try:
            return protocols.equal_up_to_global_phase(
                protocols.unitary(self), protocols.unitary(other), atol=atol
            )
        except TypeError:
            # Gate has no unitary protocol
            return NotImplemented

    def _commutes_on_qids_(
        self, qids: Sequence[cirq.Qid], other: Any, *, atol: float = 1e-8
    ) -> bool | NotImplementedType | None:
        return NotImplemented

    def _commutes_(self, other: Any, *, atol: float = 1e-8) -> None | NotImplementedType | bool:
        if not isinstance(other, Gate):
            return NotImplemented
        if protocols.qid_shape(self) != protocols.qid_shape(other):
            return None

        qs = line_qubit.LineQid.for_qid_shape(protocols.qid_shape(self))
        return protocols.commutes(self(*qs), other(*qs))

    def _mul_with_qubits(self, qubits: tuple[cirq.Qid, ...], other):
        """cirq.GateOperation.__mul__ delegates to this method."""
        from cirq.ops.pauli_string import _try_interpret_as_pauli_string

        if (as_pauli_string := _try_interpret_as_pauli_string(self.on(*qubits))) is not None:
            return as_pauli_string * other
        return NotImplemented

    def _rmul_with_qubits(self, qubits: tuple[cirq.Qid, ...], other):
        """cirq.GateOperation.__rmul__ delegates to this method."""
        from cirq.ops.pauli_string import _try_interpret_as_pauli_string

        if (as_pauli_string := _try_interpret_as_pauli_string(self.on(*qubits))) is not None:
            return other * as_pauli_string
        return NotImplemented

    def _json_dict_(self) -> dict[str, Any]:
        return protocols.obj_to_dict_helper(self, attribute_names=[])


class Operation(metaclass=abc.ABCMeta):
    """An effect applied to a collection of qubits.

    The most common kind of Operation is a GateOperation, which separates its
    effect into a qubit-independent Gate and the qubits it should be applied to.
    """

    @property
    def gate(self) -> cirq.Gate | None:
        return None

    @property
    @abc.abstractmethod
    def qubits(self) -> tuple[cirq.Qid, ...]:
        raise NotImplementedError()

    def _num_qubits_(self) -> int:
        """The number of qubits this operation acts on.

        By definition, returns the length of `qubits`.
        """
        return len(self.qubits)

    @cached_method
    def _qid_shape_(self) -> tuple[int, ...]:
        return protocols.qid_shape(self.qubits)

    def __pow__(self, exponent: Any) -> Operation:
        return NotImplemented  # pragma: no cover

    @abc.abstractmethod
    def with_qubits(self, *new_qubits: cirq.Qid) -> cirq.Operation:
        """Returns the same operation, but applied to different qubits.

        Args:
            *new_qubits: The new qubits to apply the operation to. The order must
                exactly match the order of qubits returned from the operation's
                `qubits` property.
        """

    @property
    def tags(self) -> tuple[Hashable, ...]:
        """Returns a tuple of the operation's tags."""
        return ()

    @property
    def untagged(self) -> cirq.Operation:
        """Returns the underlying operation without any tags."""
        return self

    def with_tags(self, *new_tags: Hashable) -> cirq.Operation:
        """Creates a new TaggedOperation, with this op and the specified tags.

        This method can be used to attach meta-data to specific operations
        without affecting their functionality.  The intended usage is to
        attach classes intended for this purpose or strings to mark operations
        for specific usage that will be recognized by consumers.  Specific
        examples include ignoring this operation in optimization passes,
        hardware-specific functionality, or circuit diagram customizability.

        Tags can be a list of any type of object that is useful to identify
        this operation as long as the type is hashable.  If you wish the
        resulting operation to be eventually serialized into JSON, you should
        also restrict the operation to be JSON serializable.

        Please note that tags should be instantiated if classes are
        used.  Raw types are not allowed.

        Args:
            *new_tags: The tags to wrap this operation in.
        """
        if not new_tags:
            return self
        return TaggedOperation(self, *new_tags)

    def transform_qubits(
        self, qubit_map: dict[cirq.Qid, cirq.Qid] | Callable[[cirq.Qid], cirq.Qid]
    ) -> cirq.Operation:
        """Returns the same operation, but with different qubits.

        This function will return a new operation with the same gate but
        with qubits mapped according to the argument.

        For example, the following will translate LineQubits to GridQubits
        using a grid with 4 columns:

        >>> op = cirq.CZ(cirq.LineQubit(5), cirq.LineQubit(9))
        >>> op.transform_qubits(lambda q: cirq.GridQubit(q.x // 4, q.x % 4))
        cirq.CZ(cirq.GridQubit(1, 1), cirq.GridQubit(2, 1))

        This can also be used with a dictionary that has a mapping, such
        as the following which maps named qubits to line qubits:

        >>> a = cirq.NamedQubit('alice')
        >>> b = cirq.NamedQubit('bob')
        >>> d = {a: cirq.LineQubit(4), b: cirq.LineQubit(5)}
        >>> op = cirq.CNOT(a, b)
        >>> op.transform_qubits(d)
        cirq.CNOT(cirq.LineQubit(4), cirq.LineQubit(5))

        Args:
            qubit_map: A function or a dict mapping each current qubit into a desired
                new qubit.

        Returns:
            The receiving operation but with qubits transformed by the given
                function.
        Raises:
            TypeError: qubit_map was not a function or dict mapping qubits to
                qubits.
        """
        if callable(qubit_map):
            transform = qubit_map
        elif isinstance(qubit_map, dict):
            transform = lambda q: qubit_map.get(q, q)
        else:
            raise TypeError('qubit_map must be a function or dict mapping qubits to qubits.')
        return self.with_qubits(*(transform(q) for q in self.qubits))

    def controlled_by(
        self,
        *control_qubits: cirq.Qid,
        control_values: cv.AbstractControlValues | Sequence[int | Collection[int]] | None = None,
    ) -> cirq.Operation:
        """Returns a controlled version of this operation. If no control_qubits
           are specified, returns self.

        Args:
            *control_qubits: Qubits to control the operation by. Required.
            control_values: For which control qubit values to apply the
                operation.  A sequence of the same length as `control_qubits`
                where each entry is an integer (or set of integers)
                corresponding to the qubit value (or set of possible values)
                where that control is enabled.  When all controls are enabled,
                the operation is applied.  If unspecified, control values
                default to 1.
        """
        if len(control_qubits) == 0:
            return self
        return ops.controlled_operation.ControlledOperation(control_qubits, self, control_values)

    def with_probability(self, probability: cirq.TParamVal) -> cirq.Operation:
        """Creates a probabilistic channel with this operation.

        Args:
            probability: floating point value between 0 and 1, giving the
                probability this gate is applied.

        Returns:
            `cirq.RandomGateChannel` that applies `self` with probability
                `probability` and the identity with probability `1-p`.

        Raises:
            NotImplementedError: if called on an operation that lacks a gate.
        """
        gate = self.gate
        if gate is None:
            raise NotImplementedError("with_probability on gateless operation.")
        if probability == 1:
            return self
        return ops.random_gate_channel.RandomGateChannel(sub_gate=gate, probability=probability).on(
            *self.qubits
        )

    def validate_args(self, qubits: Sequence[cirq.Qid]) -> None:
        """Raises an exception if the `qubits` don't match this operation's qid
        shape.

        Call this method from a subclass's `with_qubits` method.

        Args:
            qubits: The new qids for the operation.

        Raises:
            ValueError: The operation had qids that don't match it's qid shape.
        """
        if __cirq_debug__.get():
            _validate_qid_shape(self, qubits)

    def _commutes_(self, other: Any, *, atol: float = 1e-8) -> bool | NotImplementedType | None:
        """Determine if this Operation commutes with the object"""
        if not isinstance(other, Operation):
            return NotImplemented
        return _operations_commutes_impl([self], [other], atol=atol)

    @property
    def classical_controls(self) -> frozenset[cirq.Condition]:
        """The classical controls gating this operation."""
        return frozenset()

    @overload
    def with_classical_controls(self) -> cirq.Operation:
        pass

    @overload
    def with_classical_controls(
        self, *conditions: str | cirq.MeasurementKey | cirq.Condition | sympy.Expr
    ) -> cirq.ClassicallyControlledOperation:
        pass

    def with_classical_controls(self, *conditions):
        """Returns a classically controlled version of this operation.

        An operation that is classically controlled is executed iff all
        conditions evaluate to True. Conditions can be either a measurement key
        or a user-specified `cirq.Condition`. A measurement key evaluates to
        True iff any qubit in the corresponding measurement operation evaluated
        to a non-zero value; `cirq.Condition` supports more complex,
        user-defined conditions.

        If no conditions are specified, returns self.

        The classical control will remove any tags on the existing operation,
        since tags are fragile, and we always opt to get rid of the tags when
        the underlying operation is changed.

        Args:
            *conditions: A list of measurement keys, strings that can be parsed
                into measurement keys, or sympy expressions where the free
                symbols are measurement key strings.

        Returns:
            A `ClassicallyControlledOperation` wrapping the operation. If no conditions
           are specified, returns self.
        """
        from cirq.ops.classically_controlled_operation import ClassicallyControlledOperation

        if not conditions:
            return self
        return ClassicallyControlledOperation(self, conditions)

    def without_classical_controls(self) -> cirq.Operation:
        """Removes all classical controls from the operation.

        This function removes all classical controls gating the operation. It
        acts recursively, so that all classical control wrappers are always
        removed from the current operation.

        If there are no classical controls on the operation, it will return
        `self`.

        Since tags are fragile, this will also remove any tags from the operation,
        when called on `TaggedOperation` (unless there are no classical controls on it).
        If a `TaggedOperation` is under all the classical control layers,
        that `TaggedOperation` will be returned from this function.

        Returns:
            The operation with all classical controls removed.
        """
        return self

    @cached_property
    def measurement_keys(self) -> frozenset[cirq.MeasurementKey]:
        return protocols.measurement_key_objs(self, _skip_property_check=True)

    @cached_property
    def control_keys(self) -> frozenset[cirq.MeasurementKey]:
        return protocols.control_keys(self, _skip_property_check=True)


@value.value_equality
class TaggedOperation(Operation):
    """Operation annotated with a set of tags.

    These Tags can be used for special processing.  TaggedOperations
    can be initialized with using `Operation.with_tags(tag)`
    or by using `TaggedOperation(op, tag)`.

    Tags added can be of any type, but they should be Hashable in order
    to allow equality checking.  If you wish to serialize operations into
    JSON, you should restrict yourself to only use objects that have a JSON
    serialization.  Tags cannot be raw types and should be instantiated
    if classes are used.

    See `Operation.with_tags()` for more information on intended usage.
    """

    def __init__(self, sub_operation: cirq.Operation, *tags: Hashable):
        self._sub_operation = sub_operation
        self._tags = tuple(tags)
        if any(isinstance(tag, type) for tag in tags):
            raise ValueError('Tags cannot be types.  Did you forget to instantiate the tag type?')

    @property
    def sub_operation(self) -> cirq.Operation:
        return self._sub_operation

    @property
    def qubits(self) -> tuple[cirq.Qid, ...]:
        return self.sub_operation.qubits

    @property
    def gate(self) -> cirq.Gate | None:
        return self.sub_operation.gate

    def with_qubits(self, *new_qubits: cirq.Qid) -> TaggedOperation:
        return TaggedOperation(self.sub_operation.with_qubits(*new_qubits), *self._tags)

    def _with_measurement_key_mapping_(self, key_map: Mapping[str, str]):
        sub_op = protocols.with_measurement_key_mapping(self.sub_operation, key_map)
        if sub_op is NotImplemented:
            return NotImplemented
        return TaggedOperation(sub_op, *self.tags)

    def controlled_by(
        self,
        *control_qubits: cirq.Qid,
        control_values: cv.AbstractControlValues | Sequence[int | Collection[int]] | None = None,
    ) -> cirq.Operation:
        if len(control_qubits) == 0:
            return self
        return self.sub_operation.controlled_by(*control_qubits, control_values=control_values)

    @property
    def tags(self) -> tuple[Hashable, ...]:
        """Returns a tuple of the operation's tags."""
        return self._tags

    @property
    def untagged(self) -> cirq.Operation:
        """Returns the underlying operation without any tags."""
        return self.sub_operation

    def with_tags(self, *new_tags: Hashable) -> cirq.TaggedOperation:
        """Creates a new TaggedOperation with combined tags.

        Overloads Operation.with_tags to create a new TaggedOperation
        that has the tags of this operation combined with the new_tags
        specified as the parameter.

        Please note that tags should be instantiated if classes are
        used.  Raw types are not allowed.
        """
        if not new_tags:
            return self
        return TaggedOperation(self.sub_operation, *self._tags, *new_tags)

    def __str__(self) -> str:
        tag_repr = ','.join(repr(t) for t in self._tags)
        return f'cirq.TaggedOperation({repr(self.sub_operation)}, {tag_repr})'

    def __repr__(self) -> str:
        return str(self)

    def _value_equality_values_(self) -> Any:
        return (self.sub_operation, self._tags)

    @classmethod
    def _from_json_dict_(cls, sub_operation, tags, **kwargs):
        return cls(sub_operation, *tags)

    def _json_dict_(self) -> dict[str, Any]:
        return protocols.obj_to_dict_helper(self, ['sub_operation', 'tags'])

    def _decompose_with_context_(self, *, context: cirq.DecompositionContext) -> cirq.OP_TREE:
        return protocols.decompose_once(
            self.sub_operation, default=None, flatten=False, context=context
        )

    def _pauli_expansion_(self) -> value.LinearDict[str]:
        return protocols.pauli_expansion(self.sub_operation)

    def _apply_unitary_(
        self, args: protocols.ApplyUnitaryArgs
    ) -> np.ndarray | None | NotImplementedType:
        return protocols.apply_unitary(self.sub_operation, args, default=None)

    @cached_method
    def _has_unitary_(self) -> bool:
        return protocols.has_unitary(self.sub_operation)

    def _unitary_(self) -> np.ndarray | NotImplementedType:
        return protocols.unitary(self.sub_operation, NotImplemented)

    def _commutes_(self, other: Any, *, atol: float = 1e-8) -> bool | NotImplementedType | None:
        return protocols.commutes(self.sub_operation, other, atol=atol)

    @cached_method
    def _has_mixture_(self) -> bool:
        return protocols.has_mixture(self.sub_operation)

    def _mixture_(self) -> Sequence[tuple[float, Any]]:
        return protocols.mixture(self.sub_operation, NotImplemented)

    @cached_method
    def _has_kraus_(self) -> bool:
        return protocols.has_kraus(self.sub_operation)

    def _kraus_(self) -> tuple[np.ndarray, ...] | NotImplementedType:
        return protocols.kraus(self.sub_operation, NotImplemented)

    @cached_method
    def _measurement_key_names_(self) -> frozenset[str]:
        return protocols.measurement_key_names(self.sub_operation)

    @cached_method
    def _measurement_key_objs_(self) -> frozenset[cirq.MeasurementKey]:
        return protocols.measurement_key_objs(self.sub_operation)

    @cached_method
    def _is_measurement_(self) -> bool:
        sub = getattr(self.sub_operation, "_is_measurement_", None)
        if sub is not None:
            return sub()
        return NotImplemented  # pragma: no cover

    @cached_method
    def _is_parameterized_(self) -> bool:
        return protocols.is_parameterized(self.sub_operation) or any(
            protocols.is_parameterized(tag) for tag in self.tags
        )

    def _act_on_(self, sim_state: cirq.SimulationStateBase) -> bool:
        sub = getattr(self.sub_operation, "_act_on_", None)
        if sub is not None:
            return sub(sim_state)
        return NotImplemented

    @cached_method
    def _parameter_names_(self) -> Set[str]:
        tag_params = {name for tag in self.tags for name in protocols.parameter_names(tag)}
        return protocols.parameter_names(self.sub_operation) | tag_params

    def _resolve_parameters_(
        self, resolver: cirq.ParamResolver, recursive: bool
    ) -> TaggedOperation:
        resolved_op = protocols.resolve_parameters(self.sub_operation, resolver, recursive)
        resolved_tags = (
            protocols.resolve_parameters(tag, resolver, recursive) for tag in self._tags
        )
        return TaggedOperation(resolved_op, *resolved_tags)

    def _circuit_diagram_info_(self, args: cirq.CircuitDiagramInfoArgs) -> cirq.CircuitDiagramInfo:
        sub_op_info = protocols.circuit_diagram_info(self.sub_operation, args, NotImplemented)
        if sub_op_info is not NotImplemented and sub_op_info.wire_symbols:
            visible_tags = args.tags_to_include(self._tags)
            if visible_tags:
                sub_op_info.wire_symbols = (
                    sub_op_info.wire_symbols[0] + f"[{', '.join(map(str, visible_tags))}]",
                ) + sub_op_info.wire_symbols[1:]
        return sub_op_info

    @cached_method
    def _trace_distance_bound_(self) -> float:
        return protocols.trace_distance_bound(self.sub_operation)

    def _phase_by_(self, phase_turns: float, qubit_index: int) -> cirq.Operation:
        return protocols.phase_by(
            self.sub_operation, phase_turns, qubit_index, default=NotImplemented
        )

    def __pow__(self, exponent: Any) -> cirq.Operation:
        return self.sub_operation**exponent

    def __mul__(self, other: Any) -> Any:
        return self.sub_operation * other

    def __rmul__(self, other: Any) -> Any:
        return other * self.sub_operation

    def _qasm_(self, args: protocols.QasmArgs) -> str | None:
        return protocols.qasm(self.sub_operation, args=args, default=None)

    def _equal_up_to_global_phase_(
        self, other: Any, atol: float = 1e-8
    ) -> NotImplementedType | bool:
        return protocols.equal_up_to_global_phase(self.sub_operation, other, atol=atol)

    @property
    def classical_controls(self) -> frozenset[cirq.Condition]:
        return self.sub_operation.classical_controls

    def without_classical_controls(self) -> cirq.Operation:
        new_sub_operation = self.sub_operation.without_classical_controls()
        return self if new_sub_operation is self.sub_operation else new_sub_operation

    @overload
    def with_classical_controls(self) -> cirq.Operation:
        pass

    @overload
    def with_classical_controls(
        self, *conditions: str | cirq.MeasurementKey | cirq.Condition | sympy.Expr
    ) -> cirq.ClassicallyControlledOperation:
        pass

    def with_classical_controls(self, *conditions):
        if not conditions:
            return self
        return self.sub_operation.with_classical_controls(*conditions)

    @cached_property
    def measurement_keys(self) -> frozenset[cirq.MeasurementKey]:
        return self.sub_operation.measurement_keys

    @cached_property
    def control_keys(self) -> frozenset[cirq.MeasurementKey]:
        return self.sub_operation.control_keys


@value.value_equality
class _InverseCompositeGate(Gate):
    """The inverse of a composite gate."""

    def __init__(self, original: Gate) -> None:
        self._original = original

    def _qid_shape_(self):
        return protocols.qid_shape(self._original)

    def __pow__(self, power):
        if power == 1:
            return self
        if power == -1:
            return self._original
        return NotImplemented

    def _decompose_with_context_(
        self, qubits: Sequence[cirq.Qid], *, context: cirq.DecompositionContext
    ) -> cirq.OP_TREE:
        return protocols.inverse(
            protocols.decompose_once_with_qubits(self._original, qubits, context=context)
        )

    def _has_unitary_(self):
        from cirq import devices, protocols

        qubits = devices.LineQid.for_gate(self)
        return all(
            protocols.has_unitary(op)
            for op in protocols.decompose_once_with_qubits(self._original, qubits)
        )

    @cached_method
    def _is_parameterized_(self) -> bool:
        return protocols.is_parameterized(self._original)

    @cached_method
    def _parameter_names_(self) -> Set[str]:
        return protocols.parameter_names(self._original)

    def _resolve_parameters_(
        self, resolver: cirq.ParamResolver, recursive: bool
    ) -> _InverseCompositeGate:
        return _InverseCompositeGate(
            protocols.resolve_parameters(self._original, resolver, recursive)
        )

    def _value_equality_values_(self):
        return self._original

    def _circuit_diagram_info_(self, args: cirq.CircuitDiagramInfoArgs):
        sub_info = protocols.circuit_diagram_info(self._original, args, default=NotImplemented)
        if sub_info is NotImplemented:
            return NotImplemented
        sub_info.exponent *= -1
        return sub_info

    def __repr__(self) -> str:
        return f'({self._original!r}**-1)'

    def __str__(self) -> str:
        return f'{self._original!s}†'

    def _json_dict_(self) -> dict[str, Any]:
        return {'original': self._original}


def _validate_qid_shape(val: Any, qubits: Sequence[cirq.Qid]) -> None:
    """Helper function to validate qubits for gates and operations.

    Raises:
        ValueError: The operation had qids that don't match it's qid shape.
    """
    qid_shape = protocols.qid_shape(val)
    if len(qubits) != len(qid_shape):
        raise ValueError(
            f'Wrong number of qubits for <{val!r}>. '
            f'Expected {len(qid_shape)} qubits but got <{qubits!r}>.'
        )
    if any(qid.dimension != dimension for qid, dimension in zip(qubits, qid_shape)):
        raise ValueError(
            f'Wrong shape of qids for <{val!r}>. '
            f'Expected {qid_shape} but got {tuple(qid.dimension for qid in qubits)} <{qubits!r}>.'
        )
    if len(set(qubits)) != len(qubits):
        raise ValueError(
            f'Duplicate qids for <{val!r}>. Expected unique qids but got <{qubits!r}>.'
        )


def _operations_commutes_impl(
    ops1: Collection[Operation], ops2: Collection[Operation], *, atol: float
) -> bool | NotImplementedType:
    """Determine if two collections of non-overlapping Operations commute.

    This function implements the commutes protocol for the Operation and Moment classes
    and is not intended for other use.

    Args:
        ops1: The first collection of operations.  It is assumed each operation
            acts on different qubits, i.e., the operations can form a Moment.
        ops2: The second collection of operations to be checked for commutation
            with `ops1`.  It is assumed each operation acts on different qubits,
            i.e., the operations can form a Moment.
        atol: Absolute error tolerance. If all entries in ops1@ops2 - ops2@ops1
            have a magnitude less than this tolerance, ops1 and ops2 are considered
            to commute.

    Returns:
        True: `ops1` and `ops2` commute (or approximately commute).
        False: `ops1` and `ops2` do not commute.
        NotImplemented: The commutativity cannot be determined here.
    """
    ops1_keys = frozenset(k for op in ops1 for k in op.measurement_keys)
    ops2_keys = frozenset(k for op in ops2 for k in op.measurement_keys)
    ops1_control_keys = frozenset(k for op in ops1 for k in op.control_keys)
    ops2_control_keys = frozenset(k for op in ops2 for k in op.control_keys)
    if (
        not ops1_keys.isdisjoint(ops2_keys)
        or not ops1_control_keys.isdisjoint(ops2_keys)
        or not ops2_control_keys.isdisjoint(ops1_keys)
    ):
        return False

    ops1_qubits = frozenset().union(*(op.qubits for op in ops1))
    ops2_qubits = frozenset().union(*(op.qubits for op in ops2))
    if ops1_qubits.isdisjoint(ops2_qubits):
        return True

    from cirq import circuits

    # Remove the classical controls to validate the quantum commutativity. This can be done
    # because during execution, the two operations will either both be run, in which case they
    # behave like the suboperations, so if the suboperations commute then these commute. Or
    # one of them is cold in which case it behaves like the identity, which always commutes.
    shared_qubits = ops1_qubits.intersection(ops2_qubits)
    ops1_raw = [
        op.without_classical_controls() for op in ops1 if not shared_qubits.isdisjoint(op.qubits)
    ]
    ops2_raw = [
        op.without_classical_controls() for op in ops2 if not shared_qubits.isdisjoint(op.qubits)
    ]
    moment1 = circuits.Moment(ops1_raw)
    moment2 = circuits.Moment(ops2_raw)

    # shortcut if we have equal moments
    if moment1 == moment2:
        return True

    circuit12 = circuits.Circuit(moment1, moment2)
    circuit21 = circuits.Circuit(moment2, moment1)

    # Don't create gigantic matrices.
    shape = protocols.qid_shape_protocol.qid_shape(circuit12)
    if np.prod(shape, dtype=np.int64) > 2**10:
        return NotImplemented  # pragma: no cover

    m12 = protocols.unitary_protocol.unitary(circuit12, default=None)
    m21 = protocols.unitary_protocol.unitary(circuit21, default=None)
    if m12 is None or m21 is None:
        return NotImplemented

    return np.allclose(m12, m21, atol=atol)<|MERGE_RESOLUTION|>--- conflicted
+++ resolved
@@ -18,11 +18,8 @@
 
 import abc
 import functools
-<<<<<<< HEAD
+from collections.abc import Callable, Collection, Hashable, Iterable, Mapping, Sequence, Set
 from functools import cached_property
-=======
-from collections.abc import Callable, Collection, Hashable, Iterable, Mapping, Sequence, Set
->>>>>>> ad37bb7c
 from types import NotImplementedType
 from typing import Any, cast, overload, TYPE_CHECKING
 
