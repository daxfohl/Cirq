--- conflicted
+++ resolved
@@ -2,13 +2,9 @@
 
 from __future__ import annotations
 
-<<<<<<< HEAD
+from collections.abc import Iterable, Mapping
 from functools import cached_property
-from typing import Any, Iterable, Mapping, TYPE_CHECKING
-=======
-from collections.abc import Iterable, Mapping
 from typing import Any, TYPE_CHECKING
->>>>>>> ad37bb7c
 
 import numpy as np
 
